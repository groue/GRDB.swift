--- conflicted
+++ resolved
@@ -381,19 +381,10 @@
     var sqlLiteral: String {
         // Slow but reliable implementation.
         return escapingConnection.inDatabase { db in
-<<<<<<< HEAD
-            let escapingStatement = try! db.makeSelectStatement("SELECT ?")
-            escapingStatement.unsafeSetArguments([self])
-            _ = escapingStatement.fetchSequence { _ in }.makeIterator().next()
+            _ = Row.fetch(db, "SELECT ?", arguments: [self]).makeIterator().next()
             let index = lastEscapingSQL.index(lastEscapingSQL.startIndex, offsetBy: 7)
             assert(lastEscapingSQL.substring(to: index) == "SELECT ")
             return lastEscapingSQL.substring(from: index)
-=======
-            _ = Row.fetch(db, "SELECT ?", arguments: [self]).generate().next()
-            let index = lastEscapingSQL.startIndex.advancedBy(7)
-            assert(lastEscapingSQL.substringToIndex(index) == "SELECT ")
-            return lastEscapingSQL.substringFromIndex(index)
->>>>>>> 8ecfb872
         }
     }
 }
