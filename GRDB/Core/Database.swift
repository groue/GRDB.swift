--- conflicted
+++ resolved
@@ -797,13 +797,8 @@
         
         // SQlite identifiers are case-insensitive, case-preserving (http://www.alberton.info/dbms_identifiers_and_case_sensitivity.html)
         return Row.fetchOne(self,
-<<<<<<< HEAD
-            "SELECT sql FROM sqlite_master WHERE type = 'table' AND LOWER(name) = ?",
+            "SELECT * FROM (SELECT sql, type, name FROM sqlite_master UNION SELECT sql, type, name FROM sqlite_temp_master) WHERE type = 'table' AND LOWER(name) = ?",
             arguments: [tableName.lowercased()]) != nil
-=======
-            "SELECT * FROM (SELECT sql, type, name FROM sqlite_master UNION SELECT sql, type, name FROM sqlite_temp_master) WHERE type = 'table' AND LOWER(name) = ?",
-            arguments: [tableName.lowercaseString]) != nil
->>>>>>> 55f07e91
     }
     
     /// The primary key for table named `tableName`; nil if table has no
