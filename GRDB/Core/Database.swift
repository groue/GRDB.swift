import Foundation

#if SWIFT_PACKAGE
    import CSQLite
#endif

/// A raw SQLite connection, suitable for the SQLite C API.
public typealias SQLiteConnection = OpaquePointer

/// A raw SQLite function argument.
typealias SQLiteValue = OpaquePointer

let SQLITE_TRANSIENT = unsafeBitCast(OpaquePointer(bitPattern: -1), to: sqlite3_destructor_type.self)

/// A Database connection.
///
/// You don't create a database directly. Instead, you use a DatabaseQueue, or
/// a DatabasePool:
///
///     let dbQueue = DatabaseQueue(...)
///
///     // The Database is the `db` in the closure:
///     try dbQueue.inDatabase { db in
///         try db.execute(...)
///     }
public final class Database {
    // The Database class is not thread-safe. An instance should always be
    // used through a SerializedDatabase.
    
    // MARK: - Database Types
    
    /// See BusyMode and https://www.sqlite.org/c3ref/busy_handler.html
    public typealias BusyCallback = (_ numberOfTries: Int) -> Bool
    
    /// When there are several connections to a database, a connection may try
    /// to access the database while it is locked by another connection.
    ///
    /// The BusyMode enum describes the behavior of GRDB when such a situation
    /// occurs:
    ///
    /// - .immediateError: The SQLITE_BUSY error is immediately returned to the
    ///   connection that tries to access the locked database.
    ///
    /// - .timeout: The SQLITE_BUSY error will be returned only if the database
    ///   remains locked for more than the specified duration.
    ///
    /// - .callback: Perform your custom lock handling.
    ///
    /// To set the busy mode of a database, use Configuration:
    ///
    ///     let configuration = Configuration(busyMode: .timeout(1))
    ///     let dbQueue = DatabaseQueue(path: "...", configuration: configuration)
    ///
    /// Relevant SQLite documentation:
    ///
    /// - https://www.sqlite.org/c3ref/busy_timeout.html
    /// - https://www.sqlite.org/c3ref/busy_handler.html
    /// - https://www.sqlite.org/lang_transaction.html
    /// - https://www.sqlite.org/wal.html
    public enum BusyMode {
        /// The SQLITE_BUSY error is immediately returned to the connection that
        /// tries to access the locked database.
        case immediateError
        
        /// The SQLITE_BUSY error will be returned only if the database remains
        /// locked for more than the specified duration.
        case timeout(TimeInterval)
        
        /// A custom callback that is called when a database is locked.
        /// See https://www.sqlite.org/c3ref/busy_handler.html
        case callback(BusyCallback)
    }
    
    /// The available [checkpoint modes](https://www.sqlite.org/c3ref/wal_checkpoint_v2.html).
    public enum CheckpointMode: Int32 {
        case passive = 0    // SQLITE_CHECKPOINT_PASSIVE
        case full = 1       // SQLITE_CHECKPOINT_FULL
        case restart = 2    // SQLITE_CHECKPOINT_RESTART
        case truncate = 3   // SQLITE_CHECKPOINT_TRUNCATE
    }
    
    /// A built-in SQLite collation.
    ///
    /// See https://www.sqlite.org/datatype3.html#collation
    public struct CollationName : RawRepresentable, Hashable {
        public let rawValue: String
        
        public init(rawValue: String) {
            self.rawValue = rawValue
        }
        
        public init(_ rawValue: String) {
            self.rawValue = rawValue
        }
        
        public var hashValue: Int {
            return rawValue.hashValue
        }
        
        /// The `BINARY` built-in SQL collation
        public static let binary = CollationName("BINARY")
        
        /// The `NOCASE` built-in SQL collation
        public static let nocase = CollationName("NOCASE")
        
        /// The `RTRIM` built-in SQL collation
        public static let rtrim = CollationName("RTRIM")
    }
    
    /// An SQLite conflict resolution.
    ///
    /// See https://www.sqlite.org/lang_conflict.html.
    public enum ConflictResolution : String {
        case rollback = "ROLLBACK"
        case abort = "ABORT"
        case fail = "FAIL"
        case ignore = "IGNORE"
        case replace = "REPLACE"
    }
    
    /// An SQL column type.
    ///
    ///     try db.create(table: "persons") { t in
    ///         t.column("id", .integer).primaryKey()
    ///         t.column("title", .text)
    ///     }
    ///
    /// See https://www.sqlite.org/datatype3.html
    public struct ColumnType : RawRepresentable, Hashable {
        public let rawValue: String
        
        public init(rawValue: String) {
            self.rawValue = rawValue
        }
        
        public init(_ rawValue: String) {
            self.rawValue = rawValue
        }
        
        public var hashValue: Int {
            return rawValue.hashValue
        }
        
        /// The `TEXT` SQL column type
        public static let text = ColumnType("TEXT")
        
        /// The `INTEGER` SQL column type
        public static let integer = ColumnType("INTEGER")
        
        /// The `DOUBLE` SQL column type
        public static let double = ColumnType("DOUBLE")
        
        /// The `NUMERIC` SQL column type
        public static let numeric = ColumnType("NUMERIC")
        
        /// The `BOOLEAN` SQL column type
        public static let boolean = ColumnType("BOOLEAN")
        
        /// The `BLOB` SQL column type
        public static let blob = ColumnType("BLOB")
        
        /// The `DATE` SQL column type
        public static let date = ColumnType("DATE")
        
        /// The `DATETIME` SQL column type
        public static let datetime = ColumnType("DATETIME")
    }
    
    
    /// A foreign key action.
    ///
    /// See https://www.sqlite.org/foreignkeys.html
    public enum ForeignKeyAction : String {
        case cascade = "CASCADE"
        case restrict = "RESTRICT"
        case setNull = "SET NULL"
        case setDefault = "SET DEFAULT"
    }
    
    /// An SQLite threading mode. See https://www.sqlite.org/threadsafe.html.
    enum ThreadingMode {
        case `default`
        case multiThread
        case serialized
        
        var SQLiteOpenFlags: Int32 {
            switch self {
            case .`default`:
                return 0
            case .multiThread:
                return SQLITE_OPEN_NOMUTEX
            case .serialized:
                return SQLITE_OPEN_FULLMUTEX
            }
        }
    }
    
    /// An SQLite transaction kind. See https://www.sqlite.org/lang_transaction.html
    public enum TransactionKind {
        case deferred
        case immediate
        case exclusive
    }
    
    /// The end of a transaction: Commit, or Rollback
    public enum TransactionCompletion {
        case commit
        case rollback
    }
    
    /// The states that keep track of transaction completions in order to notify
    /// transaction observers.
    fileprivate enum TransactionHookState {
        case pending
        case commit
        case rollback
        case cancelledCommit(Error)
    }
    
    // MARK: - Error Log
    
    /// log function that takes an error message.
    public typealias LogErrorFunction = (_ resultCode: ResultCode, _ message: String) -> Void
    
    /// The error logging function.
    ///
    /// Quoting https://www.sqlite.org/errlog.html:
    ///
    /// > SQLite can be configured to invoke a callback function containing an
    /// > error code and a terse error message whenever anomalies occur. This
    /// > mechanism is very helpful in tracking obscure problems that occur
    /// > rarely and in the field. Application developers are encouraged to take
    /// > advantage of the error logging facility of SQLite in their products,
    /// > as it is very low CPU and memory cost but can be a huge aid
    /// > for debugging.
    public static var logError: LogErrorFunction? = nil
    
    // Use a let variable in order to register the error log callback only once.
    private static let errorLogSetup: () = {
        registerErrorLogCallback { (_, code, message) in
            guard let log = logError else { return }
            guard let message = message.map({ String(cString: $0) }) else { return }
            let resultCode = ResultCode(rawValue: code)
            log(resultCode, message)
        }
    }()
    
    
    // MARK: - Database Information
    
    /// The database configuration
    public let configuration: Configuration
    
    /// The raw SQLite connection, suitable for the SQLite C API.
    public let sqliteConnection: SQLiteConnection
    
    /// The rowID of the most recently inserted row.
    ///
    /// If no row has ever been inserted using this database connection,
    /// returns zero.
    ///
    /// For more detailed information, see https://www.sqlite.org/c3ref/last_insert_rowid.html
    public var lastInsertedRowID: Int64 {
        SchedulingWatchdog.preconditionValidQueue(self)
        return sqlite3_last_insert_rowid(sqliteConnection)
    }
    
    /// The number of rows modified, inserted or deleted by the most recent
    /// successful INSERT, UPDATE or DELETE statement.
    ///
    /// For more detailed information, see https://www.sqlite.org/c3ref/changes.html
    public var changesCount: Int {
        SchedulingWatchdog.preconditionValidQueue(self)
        return Int(sqlite3_changes(sqliteConnection))
    }
    
    /// The total number of rows modified, inserted or deleted by all successful
    /// INSERT, UPDATE or DELETE statements since the database connection was
    /// opened.
    ///
    /// For more detailed information, see https://www.sqlite.org/c3ref/total_changes.html
    public var totalChangesCount: Int {
        SchedulingWatchdog.preconditionValidQueue(self)
        return Int(sqlite3_total_changes(sqliteConnection))
    }
    
    var lastErrorCode: ResultCode { return ResultCode(rawValue: sqlite3_errcode(sqliteConnection)) }
    var lastErrorMessage: String? { return String(cString: sqlite3_errmsg(sqliteConnection)) }
    
    /// True if the database connection is currently in a transaction.
    public var isInsideTransaction: Bool { return isInsideExplicitTransaction || !savepointStack.isEmpty }
    
    /// Set by BEGIN/ROLLBACK/COMMIT transaction statements.
    fileprivate var isInsideExplicitTransaction: Bool = false
    
    /// Set by SAVEPOINT/COMMIT/ROLLBACK/RELEASE savepoint statements.
    fileprivate var savepointStack = SavepointStack()
    
    /// Traces transaction hooks
    fileprivate var transactionHookState: TransactionHookState = .pending
    
    /// Transaction observers
    fileprivate var transactionObservers = [WeakTransationObserver]()
    fileprivate var activeTransactionObservers = [WeakTransationObserver]()  // subset of transactionObservers, set in updateStatementWillExecute
    
    /// See setupBusyMode()
    private var busyCallback: BusyCallback?
    
    /// Available functions
    fileprivate var functions = Set<DatabaseFunction>()
    
    /// Available collations
    fileprivate var collations = Set<DatabaseCollation>()
    
    /// Schema Cache
    var schemaCache: DatabaseSchemaCache    // internal so that it can be tested
    
    /// Statement cache. Not part of the schema cache because statements belong
    /// to this connection, while schema cache can be shared with
    /// other connections.
    fileprivate var selectStatementCache: [String: SelectStatement] = [:]
    fileprivate var updateStatementCache: [String: UpdateStatement] = [:]
    
    init(path: String, configuration: Configuration, schemaCache: DatabaseSchemaCache) throws {
        // Error log setup must happen before any database connection
        Database.errorLogSetup
        
        // See https://www.sqlite.org/c3ref/open.html
        var sqliteConnection: SQLiteConnection? = nil
        let code = sqlite3_open_v2(path, &sqliteConnection, configuration.SQLiteOpenFlags, nil)
        guard code == SQLITE_OK else {
            throw DatabaseError(resultCode: code, message: String(cString: sqlite3_errmsg(sqliteConnection)))
        }
        
        do {
            // Use extended result codes
            do {
                let code = sqlite3_extended_result_codes(sqliteConnection!, 1)
                guard code == SQLITE_OK else {
                    throw DatabaseError(resultCode: code, message: String(cString: sqlite3_errmsg(sqliteConnection)))
                }
            }
            
            #if SQLITE_HAS_CODEC
                // https://discuss.zetetic.net/t/important-advisory-sqlcipher-with-xcode-8-and-new-sdks/1688
                //
                // > In order to avoid situations where SQLite might be used
                // > improperly at runtime, we strongly recommend that
                // > applications institute a runtime test to ensure that the
                // > application is actually using SQLCipher on the active
                // > connection.
                
                let isSQLCipherValid: Bool
                do {
                    var sqliteStatement: SQLiteStatement? = nil
                    let code = sqlite3_prepare_v2(sqliteConnection, "PRAGMA cipher_version", -1, &sqliteStatement, nil)
                    guard code == SQLITE_OK else {
                        throw DatabaseError(resultCode: code, message: String(cString: sqlite3_errmsg(sqliteConnection)))
                    }
                    defer {
                        sqlite3_finalize(sqliteStatement)
                    }
                    switch sqlite3_step(sqliteStatement) {
                    case SQLITE_ROW:
                        isSQLCipherValid = (sqlite3_column_text(sqliteStatement, 0) != nil)
                    default:
                        isSQLCipherValid = false
                    }
                }
                
                guard isSQLCipherValid else {
                    throw DatabaseError(resultCode: .SQLITE_MISUSE, message: "GRDB is not linked against SQLCipher. Check https://discuss.zetetic.net/t/important-advisory-sqlcipher-with-xcode-8-and-new-sdks/1688")
                }
                
                if let passphrase = configuration.passphrase {
                    try Database.set(passphrase: passphrase, forConnection: sqliteConnection!)
                }
            #endif
            
            // Users are surprised when they open a picture as a database and
            // see no error (https://github.com/groue/GRDB.swift/issues/54).
            //
            // So let's fail early if file is not a database, or encrypted with
            // another passphrase.
            do {
                let code = sqlite3_exec(sqliteConnection, "SELECT * FROM sqlite_master LIMIT 1", nil, nil, nil)
                guard code == SQLITE_OK else {
                    throw DatabaseError(resultCode: code, message: String(cString: sqlite3_errmsg(sqliteConnection)))
                }
            }
        } catch {
            Database.close(connection: sqliteConnection!)
            throw error
        }
        
        self.configuration = configuration
        self.schemaCache = schemaCache
        self.sqliteConnection = sqliteConnection!
        
        configuration.SQLiteConnectionDidOpen?()
    }
    
    /// This method must be called after database initialization
    func setup() throws {
        // Setup trace first, so that setup queries are traced.
        setupTrace()
        try setupForeignKeys()
        setupBusyMode()
        setupDefaultFunctions()
        setupDefaultCollations()
        setupTransactionHooks()
        installDefaultAuthorizer()
    }
    
    /// This method must be called before database deallocation
    func close() {
        SchedulingWatchdog.preconditionValidQueue(self)
        assert(!isClosed)
        
        configuration.SQLiteConnectionWillClose?(sqliteConnection)
        updateStatementCache = [:]
        selectStatementCache = [:]
        Database.close(connection: sqliteConnection)
        isClosed = true
        configuration.SQLiteConnectionDidClose?()
    }
    
    private var isClosed: Bool = false
    deinit {
        assert(isClosed)
    }
    
    func releaseMemory() {
        sqlite3_db_release_memory(sqliteConnection)
        schemaCache.clear()
        updateStatementCache = [:]
        selectStatementCache = [:]
    }
    
    private func setupForeignKeys() throws {
        // Foreign keys are disabled by default with SQLite3
        if configuration.foreignKeysEnabled {
            try execute("PRAGMA foreign_keys = ON")
        }
    }
    
    private func setupTrace() {
        guard configuration.trace != nil else {
            return
        }
        let dbPointer = unsafeBitCast(self, to: UnsafeMutableRawPointer.self)
        sqlite3_trace(sqliteConnection, { (dbPointer, sql) in
            guard let sql = sql.map({ String(cString: $0) }) else { return }
            let database = unsafeBitCast(dbPointer, to: Database.self)
            database.configuration.trace!(sql)
            }, dbPointer)
    }
    
    private func setupBusyMode() {
        switch configuration.busyMode {
        case .immediateError:
            break
            
        case .timeout(let duration):
            let milliseconds = Int32(duration * 1000)
            sqlite3_busy_timeout(sqliteConnection, milliseconds)
            
        case .callback(let callback):
            busyCallback = callback
            let dbPointer = unsafeBitCast(self, to: UnsafeMutableRawPointer.self)
            sqlite3_busy_handler(
                sqliteConnection,
                { (dbPointer, numberOfTries) in
                    let database = unsafeBitCast(dbPointer, to: Database.self)
                    let callback = database.busyCallback!
                    return callback(Int(numberOfTries)) ? 1 : 0
                },
                dbPointer)
        }
    }
    
    private func setupDefaultFunctions() {
        add(function: .capitalize)
        add(function: .lowercase)
        add(function: .uppercase)
        
        if #available(iOS 9.0, OSX 10.11, watchOS 3.0, *) {
            add(function: .localizedCapitalize)
            add(function: .localizedLowercase)
            add(function: .localizedUppercase)
        }
    }
    
    private func setupDefaultCollations() {
        add(collation: .unicodeCompare)
        add(collation: .caseInsensitiveCompare)
        add(collation: .localizedCaseInsensitiveCompare)
        add(collation: .localizedCompare)
        add(collation: .localizedStandardCompare)
    }
    
    private func setupTransactionHooks() {
        let dbPointer = unsafeBitCast(self, to: UnsafeMutableRawPointer.self)
        
        sqlite3_commit_hook(sqliteConnection, { dbPointer in
            let db = unsafeBitCast(dbPointer, to: Database.self)
            do {
                try db.willCommit()
                db.transactionHookState = .commit
                // Next step: updateStatementDidExecute()
                return 0
            } catch {
                db.transactionHookState = .cancelledCommit(error)
                // Next step: sqlite3_rollback_hook callback
                return 1
            }
        }, dbPointer)
        
        
        sqlite3_rollback_hook(sqliteConnection, { dbPointer in
            let db = unsafeBitCast(dbPointer, to: Database.self)
            switch db.transactionHookState {
            case .cancelledCommit:
                // Next step: updateStatementDidFail()
                break
            default:
                db.transactionHookState = .rollback
                // Next step: updateStatementDidExecute()
            }
        }, dbPointer)
    }
    
    fileprivate func installDefaultAuthorizer() {
        // https://www.sqlite.org/capi3ref.html#sqlite3_set_authorizer
        // > When sqlite3_prepare_v2() is used to prepare a statement, the
        // > statement might be re-prepared during sqlite3_step() due to a
        // > schema change. Hence, the application should ensure that the
        // > correct authorizer callback remains in place during the
        // > sqlite3_step().
        //
        // As a matter of fact, without this default authorizer, the truncate
        // optimization prevents transaction observers from observing
        // individual deletions.
        sqlite3_set_authorizer(sqliteConnection, { (_, actionCode, cString1, cString2, cString3, cString4) -> Int32 in
            if actionCode == SQLITE_DELETE && String(cString: cString1!) != "sqlite_master" {
                // Prevent [truncate optimization](https://www.sqlite.org/lang_delete.html#truncateopt)
                // so that transaction observers can observe individual deletions.
                return SQLITE_IGNORE
            } else {
                return SQLITE_OK
            }
        }, nil)
    }
<<<<<<< HEAD
}

private func closeConnection(_ sqliteConnection: SQLiteConnection) {
    // sqlite3_close_v2 was added in SQLite 3.7.14 http://www.sqlite.org/changes.html#version_3_7_14
    // It is available from iOS 8.2 and OS X 10.10 https://github.com/yapstudios/YapDatabase/wiki/SQLite-version-(bundled-with-OS)
    if sqlite3_libversion_number() >= 3007014 {
        // https://www.sqlite.org/c3ref/close.html
        // > If sqlite3_close_v2() is called with unfinalized prepared
        // > statements and/or unfinished sqlite3_backups, then the database
        // > connection becomes an unusable "zombie" which will automatically
        // > be deallocated when the last prepared statement is finalized or the
        // > last sqlite3_backup is finished.
        let code = sqlite3_close_v2(sqliteConnection)
        if code != SQLITE_OK {
            // A rare situation where GRDB doesn't fatalError on unprocessed
            // errors.
            let message = String(cString: sqlite3_errmsg(sqliteConnection))
            #if os(Linux)
            print("GRDB could not close database with error \(code): \(message)")
            #else
            NSLog("GRDB could not close database with error %@: %@", NSNumber(value: code), NSString(string: message))
            #endif
        }
    } else {
        // https://www.sqlite.org/c3ref/close.html
        // > If the database connection is associated with unfinalized prepared
        // > statements or unfinished sqlite3_backup objects then
        // > sqlite3_close() will leave the database connection open and
        // > return SQLITE_BUSY.
        let code = sqlite3_close(sqliteConnection)
        if code != SQLITE_OK {
            // A rare situation where GRDB doesn't fatalError on unprocessed
            // errors.
            let message = String(cString: sqlite3_errmsg(sqliteConnection))
            #if os(Linux)
            print("GRDB could not close database with error \(code): \(message)")
            #else
            NSLog("GRDB could not close database with error %@: %@", NSNumber(value: code), NSString(string: message))
            #endif
            if code == SQLITE_BUSY {
                // Let the user know about unfinalized statements that did
                // prevent the connection from closing properly.
                var stmt: SQLiteStatement? = sqlite3_next_stmt(sqliteConnection, nil)
                while stmt != nil {
                    #if os(Linux)
                    print("GRDB unfinalized statement: \(String(validatingUTF8: sqlite3_sql(stmt))!)")
                    #else
                    NSLog("GRDB unfinalized statement: %@", NSString(string: String(validatingUTF8: sqlite3_sql(stmt))!))
                    #endif
                    stmt = sqlite3_next_stmt(sqliteConnection, stmt)
=======
    
    private static func close(connection sqliteConnection: SQLiteConnection) {
        // sqlite3_close_v2 was added in SQLite 3.7.14 http://www.sqlite.org/changes.html#version_3_7_14
        // It is available from iOS 8.2 and OS X 10.10 https://github.com/yapstudios/YapDatabase/wiki/SQLite-version-(bundled-with-OS)
        if sqlite3_libversion_number() >= 3007014 {
            // https://www.sqlite.org/c3ref/close.html
            // > If sqlite3_close_v2() is called with unfinalized prepared
            // > statements and/or unfinished sqlite3_backups, then the database
            // > connection becomes an unusable "zombie" which will automatically
            // > be deallocated when the last prepared statement is finalized or the
            // > last sqlite3_backup is finished.
            let code = sqlite3_close_v2(sqliteConnection)
            if code != SQLITE_OK, let log = logError {
                // A rare situation where GRDB doesn't fatalError on
                // unprocessed errors.
                let message = String(cString: sqlite3_errmsg(sqliteConnection))
                log(ResultCode(rawValue: code), "could not close database: \(message)")
            }
        } else {
            // https://www.sqlite.org/c3ref/close.html
            // > If the database connection is associated with unfinalized prepared
            // > statements or unfinished sqlite3_backup objects then
            // > sqlite3_close() will leave the database connection open and
            // > return SQLITE_BUSY.
            let code = sqlite3_close(sqliteConnection)
            if code != SQLITE_OK, let log = logError {
                // A rare situation where GRDB doesn't fatalError on
                // unprocessed errors.
                let message = String(cString: sqlite3_errmsg(sqliteConnection))
                log(ResultCode(rawValue: code), "could not close database: \(message)")
                if code == SQLITE_BUSY {
                    // Let the user know about unfinalized statements that did
                    // prevent the connection from closing properly.
                    var stmt: SQLiteStatement? = sqlite3_next_stmt(sqliteConnection, nil)
                    while stmt != nil {
                        log(ResultCode(rawValue: code), "unfinalized statement: \(String(cString: sqlite3_sql(stmt)))")
                        stmt = sqlite3_next_stmt(sqliteConnection, stmt)
                    }
>>>>>>> 4d9a238c
                }
            }
        }
    }
}


// =========================================================================
// MARK: - Statements

extension Database {
    
    /// Returns a new prepared statement that can be reused.
    ///
    ///     let statement = try db.makeSelectStatement("SELECT COUNT(*) FROM persons WHERE age > ?")
    ///     let moreThanTwentyCount = try Int.fetchOne(statement, arguments: [20])!
    ///     let moreThanThirtyCount = try Int.fetchOne(statement, arguments: [30])!
    ///
    /// - parameter sql: An SQL query.
    /// - returns: A SelectStatement.
    /// - throws: A DatabaseError whenever SQLite could not parse the sql query.
    public func makeSelectStatement(_ sql: String) throws -> SelectStatement {
        return try SelectStatement(database: self, sql: sql)
    }
    
    /// Returns a prepared statement that can be reused.
    ///
    ///     let statement = try db.cachedSelectStatement("SELECT COUNT(*) FROM persons WHERE age > ?")
    ///     let moreThanTwentyCount = try Int.fetchOne(statement, arguments: [20])!
    ///     let moreThanThirtyCount = try Int.fetchOne(statement, arguments: [30])!
    ///
    /// The returned statement may have already been used: it may or may not
    /// contain values for its eventual arguments.
    ///
    /// - parameter sql: An SQL query.
    /// - returns: An UpdateStatement.
    /// - throws: A DatabaseError whenever SQLite could not parse the sql query.
    public func cachedSelectStatement(_ sql: String) throws -> SelectStatement {
        if let statement = selectStatementCache[sql] {
            return statement
        }
        
        let statement = try makeSelectStatement(sql)
        selectStatementCache[sql] = statement
        return statement
    }
    
    /// Returns a new prepared statement that can be reused.
    ///
    ///     let statement = try db.makeUpdateStatement("INSERT INTO persons (name) VALUES (?)")
    ///     try statement.execute(arguments: ["Arthur"])
    ///     try statement.execute(arguments: ["Barbara"])
    ///
    /// - parameter sql: An SQL query.
    /// - returns: An UpdateStatement.
    /// - throws: A DatabaseError whenever SQLite could not parse the sql query.
    public func makeUpdateStatement(_ sql: String) throws -> UpdateStatement {
        return try UpdateStatement(database: self, sql: sql)
    }
    
    /// Returns a prepared statement that can be reused.
    ///
    ///     let statement = try db.cachedUpdateStatement("INSERT INTO persons (name) VALUES (?)")
    ///     try statement.execute(arguments: ["Arthur"])
    ///     try statement.execute(arguments: ["Barbara"])
    ///
    /// The returned statement may have already been used: it may or may not
    /// contain values for its eventual arguments.
    ///
    /// - parameter sql: An SQL query.
    /// - returns: An UpdateStatement.
    /// - throws: A DatabaseError whenever SQLite could not parse the sql query.
    public func cachedUpdateStatement(_ sql: String) throws -> UpdateStatement {
        if let statement = updateStatementCache[sql] {
            return statement
        }
        
        let statement = try makeUpdateStatement(sql)
        updateStatementCache[sql] = statement
        return statement
    }
    
    /// Executes one or several SQL statements, separated by semi-colons.
    ///
    ///     try db.execute(
    ///         "INSERT INTO persons (name) VALUES (:name)",
    ///         arguments: ["name": "Arthur"])
    ///
    ///     try db.execute(
    ///         "INSERT INTO persons (name) VALUES (?);" +
    ///         "INSERT INTO persons (name) VALUES (?);" +
    ///         "INSERT INTO persons (name) VALUES (?);",
    ///         arguments; ['Arthur', 'Barbara', 'Craig'])
    ///
    /// This method may throw a DatabaseError.
    ///
    /// - parameters:
    ///     - sql: An SQL query.
    ///     - arguments: Optional statement arguments.
    /// - throws: A DatabaseError whenever an SQLite error occurs.
    public func execute(_ sql: String, arguments: StatementArguments? = nil) throws {
        // This method is like sqlite3_exec (https://www.sqlite.org/c3ref/exec.html)
        // It adds support for arguments.
        
        SchedulingWatchdog.preconditionValidQueue(self)
        
        // The tricky part is to consume arguments as statements are executed.
        //
        // Here we build two functions:
        // - consumeArguments returns arguments for a statement
        // - validateRemainingArguments validates the remaining arguments, after
        //   all statements have been executed, in the same way
        //   as Statement.validate(arguments:)
        
        var arguments = arguments ?? StatementArguments()
        let initialValuesCount = arguments.values.count
        let consumeArguments = { (statement: UpdateStatement) throws -> StatementArguments in
            let bindings = try arguments.consume(statement, allowingRemainingValues: true)
            return StatementArguments(bindings)
        }
        let validateRemainingArguments = {
            if !arguments.values.isEmpty {
                throw DatabaseError(resultCode: .SQLITE_MISUSE, message: "wrong number of statement arguments: \(initialValuesCount)")
            }
        }
        
        
        // Execute statements
        
        let sqlCodeUnits = sql.utf8CString
        var error: Error?
        
        // During the execution of sqlite3_prepare_v2, the observer listens to
        // authorization callbacks in order to recognize "interesting"
        // statements. See updateStatementDidExecute().
        let observer = StatementCompilationObserver(self)
        observer.start()
        
        sqlCodeUnits.withUnsafeBufferPointer { codeUnits in
            let sqlStart = UnsafePointer<Int8>(codeUnits.baseAddress)!
            let sqlEnd = sqlStart + sqlCodeUnits.count
            var statementStart = sqlStart
            while statementStart < sqlEnd - 1 {
                observer.reset()
                var statementEnd: UnsafePointer<Int8>? = nil
                var sqliteStatement: SQLiteStatement? = nil
                let code = sqlite3_prepare_v2(sqliteConnection, statementStart, -1, &sqliteStatement, &statementEnd)
                guard code == SQLITE_OK else {
                    error = DatabaseError(resultCode: code, message: lastErrorMessage, sql: sql)
                    break
                }
                
                guard sqliteStatement != nil else {
                    // The remaining string contains only whitespace
                    assert(String(data: Data(bytesNoCopy: UnsafeMutableRawPointer(mutating: statementStart), count: statementEnd! - statementStart, deallocator: .none), encoding: .utf8)!.trimmingCharacters(in: .whitespacesAndNewlines).isEmpty)
                    break
                }
                
                do {
                    let statement = UpdateStatement(
                        database: self,
                        sqliteStatement: sqliteStatement!,
                        invalidatesDatabaseSchemaCache: observer.invalidatesDatabaseSchemaCache,
                        transactionStatementInfo: observer.transactionStatementInfo,
                        databaseEventKinds: observer.databaseEventKinds)
                    let arguments = try consumeArguments(statement)
                    statement.unsafeSetArguments(arguments)
                    try statement.execute()
                } catch let statementError {
                    error = statementError
                    break
                }
                
                statementStart = statementEnd!
            }
        }
        
        observer.stop()
        
        if let error = error {
            throw error
        }
        
        // Force arguments validity: it is a programmer error to provide
        // arguments that do not match the statement.
        try! validateRemainingArguments()   // throws if there are remaining arguments.
    }
}


// =========================================================================
// MARK: - Functions

extension Database {
    
    /// Add or redefine an SQL function.
    ///
    ///     let fn = DatabaseFunction("succ", argumentCount: 1) { databaseValues in
    ///         let dbv = databaseValues.first!
    ///         guard let int = dbv.value() as Int? else {
    ///             return nil
    ///         }
    ///         return int + 1
    ///     }
    ///     db.add(function: fn)
    ///     try Int.fetchOne(db, "SELECT succ(1)")! // 2
    public func add(function: DatabaseFunction) {
        functions.update(with: function)
        let functionPointer = unsafeBitCast(function, to: UnsafeMutableRawPointer.self)
        let code = sqlite3_create_function_v2(
            sqliteConnection,
            function.name,
            function.argumentCount,
            SQLITE_UTF8 | function.eTextRep,
            functionPointer,
            { (context, argc, argv) in
                let function = unsafeBitCast(sqlite3_user_data(context), to: DatabaseFunction.self)
                do {
                    let result = try function.function(argc, argv)
                    switch result.storage {
                    case .null:
                        sqlite3_result_null(context)
                    case .int64(let int64):
                        sqlite3_result_int64(context, int64)
                    case .double(let double):
                        sqlite3_result_double(context, double)
                    case .string(let string):
                        sqlite3_result_text(context, string, -1, SQLITE_TRANSIENT)
                    case .blob(let data):
                        data.withUnsafeBytes { bytes in
                            sqlite3_result_blob(context, bytes, Int32(data.count), SQLITE_TRANSIENT)
                        }
                    }
                } catch let error as DatabaseError {
                    if let message = error.message {
                        sqlite3_result_error(context, message, -1)
                    }
                    sqlite3_result_error_code(context, error.extendedResultCode.rawValue)
                } catch {
                    sqlite3_result_error(context, "\(error)", -1)
                }
            }, nil, nil, nil)
        
        guard code == SQLITE_OK else {
            // Assume a GRDB bug: there is no point throwing any error.
            fatalError(DatabaseError(resultCode: code, message: lastErrorMessage).description)
        }
    }
    
    /// Remove an SQL function.
    public func remove(function: DatabaseFunction) {
        functions.remove(function)
        let code = sqlite3_create_function_v2(
            sqliteConnection,
            function.name,
            function.argumentCount,
            SQLITE_UTF8 | function.eTextRep,
            nil, nil, nil, nil, nil)
        guard code == SQLITE_OK else {
            // Assume a GRDB bug: there is no point throwing any error.
            fatalError(DatabaseError(resultCode: code, message: lastErrorMessage).description)
        }
    }
}


/// An SQL function.
public final class DatabaseFunction {
    public let name: String
    let argumentCount: Int32
    let pure: Bool
    let function: (Int32, UnsafeMutablePointer<OpaquePointer?>?) throws -> DatabaseValue
    var eTextRep: Int32 { return pure ? SQLITE_DETERMINISTIC : 0 }
    
    /// Returns an SQL function.
    ///
    ///     let fn = DatabaseFunction("succ", argumentCount: 1) { databaseValues in
    ///         let dbv = databaseValues.first!
    ///         guard let int = dbv.value() as Int? else {
    ///             return nil
    ///         }
    ///         return int + 1
    ///     }
    ///     db.add(function: fn)
    ///     try Int.fetchOne(db, "SELECT succ(1)")! // 2
    ///
    /// - parameters:
    ///     - name: The function name.
    ///     - argumentCount: The number of arguments of the function. If
    ///       omitted, or nil, the function accepts any number of arguments.
    ///     - pure: Whether the function is "pure", which means that its results
    ///       only depends on its inputs. When a function is pure, SQLite has
    ///       the opportunity to perform additional optimizations. Default value
    ///       is false.
    ///     - function: A function that takes an array of DatabaseValue
    ///       arguments, and returns an optional DatabaseValueConvertible such
    ///       as Int, String, NSDate, etc. The array is guaranteed to have
    ///       exactly *argumentCount* elements, provided *argumentCount* is
    ///       not nil.
    public init(_ name: String, argumentCount: Int32? = nil, pure: Bool = false, function: @escaping ([DatabaseValue]) throws -> DatabaseValueConvertible?) {
        self.name = name
        self.argumentCount = argumentCount ?? -1
        self.pure = pure
        self.function = { (argc, argv) in
            let arguments = (0..<Int(argc)).map { index in DatabaseValue(sqliteValue: argv.unsafelyUnwrapped[index]!) }
            return try function(arguments)?.databaseValue ?? .null
        }
    }
}

extension DatabaseFunction : Hashable {
    /// The hash value.
    public var hashValue: Int {
        return name.hashValue ^ argumentCount.hashValue
    }
    
    /// Two functions are equal if they share the same name and argumentCount.
    public static func == (lhs: DatabaseFunction, rhs: DatabaseFunction) -> Bool {
        return lhs.name == rhs.name && lhs.argumentCount == rhs.argumentCount
    }
}


// =========================================================================
// MARK: - Collations

extension Database {
    
    /// Add or redefine a collation.
    ///
    ///     let collation = DatabaseCollation("localized_standard") { (string1, string2) in
    ///         return (string1 as NSString).localizedStandardCompare(string2)
    ///     }
    ///     db.add(collation: collation)
    ///     try db.execute("CREATE TABLE files (name TEXT COLLATE localized_standard")
    public func add(collation: DatabaseCollation) {
        collations.update(with: collation)
        let collationPointer = unsafeBitCast(collation, to: UnsafeMutableRawPointer.self)
        let code = sqlite3_create_collation_v2(
            sqliteConnection,
            collation.name,
            SQLITE_UTF8,
            collationPointer,
            { (collationPointer, length1, buffer1, length2, buffer2) -> Int32 in
                let collation = unsafeBitCast(collationPointer, to: DatabaseCollation.self)
                return Int32(collation.function(length1, buffer1, length2, buffer2).rawValue)
            }, nil)
        guard code == SQLITE_OK else {
            // Assume a GRDB bug: there is no point throwing any error.
            fatalError(DatabaseError(resultCode: code, message: lastErrorMessage).description)
        }
    }
    
    /// Remove a collation.
    public func remove(collation: DatabaseCollation) {
        collations.remove(collation)
        sqlite3_create_collation_v2(
            sqliteConnection,
            collation.name,
            SQLITE_UTF8,
            nil, nil, nil)
    }
}

/// A Collation is a string comparison function used by SQLite.
public final class DatabaseCollation {
    public let name: String
    let function: (Int32, UnsafeRawPointer?, Int32, UnsafeRawPointer?) -> ComparisonResult
    
    /// Returns a collation.
    ///
    ///     let collation = DatabaseCollation("localized_standard") { (string1, string2) in
    ///         return (string1 as NSString).localizedStandardCompare(string2)
    ///     }
    ///     db.add(collation: collation)
    ///     try db.execute("CREATE TABLE files (name TEXT COLLATE localized_standard")
    ///
    /// - parameters:
    ///     - name: The function name.
    ///     - function: A function that compares two strings.
    public init(_ name: String, function: @escaping (String, String) -> ComparisonResult) {
        self.name = name
        self.function = { (length1, buffer1, length2, buffer2) in
            // Buffers are not C strings: they do not end with \0.
            let string1 = String(bytesNoCopy: UnsafeMutableRawPointer(mutating: buffer1.unsafelyUnwrapped), length: Int(length1), encoding: .utf8, freeWhenDone: false)!
            let string2 = String(bytesNoCopy: UnsafeMutableRawPointer(mutating: buffer2.unsafelyUnwrapped), length: Int(length2), encoding: .utf8, freeWhenDone: false)!
            return function(string1, string2)
        }
    }
}

extension DatabaseCollation : Hashable {
    /// The hash value.
    public var hashValue: Int {
        // We can't compute a hash since the equality is based on the opaque
        // sqlite3_strnicmp SQLite function.
        return 0
    }
    
    /// Two collations are equal if they share the same name (case insensitive)
    public static func == (lhs: DatabaseCollation, rhs: DatabaseCollation) -> Bool {
        // See https://www.sqlite.org/c3ref/create_collation.html
        return sqlite3_stricmp(lhs.name, lhs.name) == 0
    }
}


// =========================================================================
// MARK: - Encryption

#if SQLITE_HAS_CODEC
extension Database {
    fileprivate class func set(passphrase: String, forConnection sqliteConnection: SQLiteConnection) throws {
        let data = passphrase.data(using: .utf8)!
        let code = data.withUnsafeBytes { bytes in
            sqlite3_key(sqliteConnection, bytes, Int32(data.count))
        }
        guard code == SQLITE_OK else {
            throw DatabaseError(resultCode: code, message: String(cString: sqlite3_errmsg(sqliteConnection)))
        }
    }

    func change(passphrase: String) throws {
        // FIXME: sqlite3_rekey is discouraged.
        //
        // https://github.com/ccgus/fmdb/issues/547#issuecomment-259219320
        //
        // > We (Zetetic) have been discouraging the use of sqlite3_rekey in
        // > favor of attaching a new database with the desired encryption
        // > options and using sqlcipher_export() to migrate the contents and
        // > schema of the original db into the new one:
        // > https://discuss.zetetic.net/t/how-to-encrypt-a-plaintext-sqlite-database-to-use-sqlcipher-and-avoid-file-is-encrypted-or-is-not-a-database-errors/
        let data = passphrase.data(using: .utf8)!
        let code = data.withUnsafeBytes { bytes in
            sqlite3_rekey(sqliteConnection, bytes, Int32(data.count))
        }
        guard code == SQLITE_OK else {
            throw DatabaseError(resultCode: code, message: lastErrorMessage)
        }
    }
}
#endif


// =========================================================================
// MARK: - Database Schema

extension Database {
    
    /// Clears the database schema cache.
    ///
    /// You may need to clear the cache manually if the database schema is
    /// modified by another connection.
    public func clearSchemaCache() {
        SchedulingWatchdog.preconditionValidQueue(self)
        schemaCache.clear()
        
        // We also clear updateStatementCache and selectStatementCache despite
        // the automatic statement recompilation (see https://www.sqlite.org/c3ref/prepare.html)
        // because the automatic statement recompilation only happens a
        // limited number of times.
        updateStatementCache = [:]
        selectStatementCache = [:]
    }
    
    /// Returns whether a table exists.
    public func tableExists(_ tableName: String) throws -> Bool {
        // SQlite identifiers are case-insensitive, case-preserving (http://www.alberton.info/dbms_identifiers_and_case_sensitivity.html)
        return try Row.fetchOne(self, "SELECT 1 FROM (SELECT sql, type, name FROM sqlite_master UNION SELECT sql, type, name FROM sqlite_temp_master) WHERE type = 'table' AND LOWER(name) = ?", arguments: [tableName.lowercased()]) != nil
    }
    
    /// The primary key for table named `tableName`; nil if table has no
    /// primary key.
    ///
    /// - throws: A DatabaseError if table does not exist.
    public func primaryKey(_ tableName: String) throws -> PrimaryKeyInfo? {
        SchedulingWatchdog.preconditionValidQueue(self)
        
        if let primaryKey = schemaCache.primaryKey(tableName) {
            return primaryKey
        }
        
        // https://www.sqlite.org/pragma.html
        //
        // > PRAGMA database.table_info(table-name);
        // >
        // > This pragma returns one row for each column in the named table.
        // > Columns in the result set include the column name, data type,
        // > whether or not the column can be NULL, and the default value for
        // > the column. The "pk" column in the result set is zero for columns
        // > that are not part of the primary key, and is the index of the
        // > column in the primary key for columns that are part of the primary
        // > key.
        //
        // CREATE TABLE persons (
        //   id INTEGER PRIMARY KEY,
        //   firstName TEXT,
        //   lastName TEXT)
        //
        // PRAGMA table_info("persons")
        //
        // cid | name      | type    | notnull | dflt_value | pk |
        // 0   | id        | INTEGER | 0       | NULL       | 1  |
        // 1   | firstName | TEXT    | 0       | NULL       | 0  |
        // 2   | lastName  | TEXT    | 0       | NULL       | 0  |
        
        let columns = try self.columns(in: tableName)
        
        let primaryKey: PrimaryKeyInfo?
        let pkColumns = columns
            .filter { $0.primaryKeyIndex > 0 }
            .sorted { $0.primaryKeyIndex < $1.primaryKeyIndex }
        
        switch pkColumns.count {
        case 0:
            // No primary key column
            primaryKey = nil
        case 1:
            // Single column
            let pkColumn = pkColumns.first!
            
            // https://www.sqlite.org/lang_createtable.html:
            //
            // > With one exception noted below, if a rowid table has a primary
            // > key that consists of a single column and the declared type of
            // > that column is "INTEGER" in any mixture of upper and lower
            // > case, then the column becomes an alias for the rowid. Such a
            // > column is usually referred to as an "integer primary key".
            // > A PRIMARY KEY column only becomes an integer primary key if the
            // > declared type name is exactly "INTEGER". Other integer type
            // > names like "INT" or "BIGINT" or "SHORT INTEGER" or "UNSIGNED
            // > INTEGER" causes the primary key column to behave as an ordinary
            // > table column with integer affinity and a unique index, not as
            // > an alias for the rowid.
            // >
            // > The exception mentioned above is that if the declaration of a
            // > column with declared type "INTEGER" includes an "PRIMARY KEY
            // > DESC" clause, it does not become an alias for the rowid [...]
            //
            // FIXME: We ignore the exception, and consider all INTEGER primary
            // keys as aliases for the rowid:
            if pkColumn.type.uppercased() == "INTEGER" {
                primaryKey = .rowID(pkColumn.name)
            } else {
                primaryKey = .regular([pkColumn.name])
            }
        default:
            // Multi-columns primary key
            primaryKey = .regular(pkColumns.map { $0.name })
        }
        
        schemaCache.set(primaryKey: primaryKey, for: tableName)
        return primaryKey
    }
    
    /// The number of columns in the table named `tableName`.
    ///
    /// - throws: A DatabaseError if table does not exist.
    public func columnCount(in tableName: String) throws -> Int {
        return try columns(in: tableName).count
    }
    
    /// The columns in the table named `tableName`.
    ///
    /// - throws: A DatabaseError if table does not exist.
    func columns(in tableName: String) throws -> [ColumnInfo] {
        if let columns = schemaCache.columns(in: tableName) {
            return columns
        }
        
        // https://www.sqlite.org/pragma.html
        //
        // > PRAGMA database.table_info(table-name);
        // >
        // > This pragma returns one row for each column in the named table.
        // > Columns in the result set include the column name, data type,
        // > whether or not the column can be NULL, and the default value for
        // > the column. The "pk" column in the result set is zero for columns
        // > that are not part of the primary key, and is the index of the
        // > column in the primary key for columns that are part of the primary
        // > key.
        //
        // CREATE TABLE persons (
        //   id INTEGER PRIMARY KEY,
        //   firstName TEXT,
        //   lastName TEXT)
        //
        // PRAGMA table_info("persons")
        //
        // cid | name      | type    | notnull | dflt_value | pk |
        // 0   | id        | INTEGER | 0       | NULL       | 1  |
        // 1   | firstName | TEXT    | 0       | NULL       | 0  |
        // 2   | lastName  | TEXT    | 0       | NULL       | 0  |
        
        if sqlite3_libversion_number() < 3008005 {
            // Work around a bug in SQLite where PRAGMA table_info would
            // return a result even after the table was deleted.
            if try !tableExists(tableName) {
                throw DatabaseError(message: "no such table: \(tableName)")
            }
        }
        let columns = try ColumnInfo.fetchAll(self, "PRAGMA table_info(\(tableName.quotedDatabaseIdentifier))")
        guard columns.count > 0 else {
            throw DatabaseError(message: "no such table: \(tableName)")
        }
        
        schemaCache.set(columns: columns, forTableName: tableName)
        return columns
    }
    
    /// The indexes on table named `tableName`; returns the empty array if the
    /// table does not exist.
    ///
    /// Note: SQLite does not define any index for INTEGER PRIMARY KEY columns:
    /// this method does not return any index that represents this primary key.
    ///
    /// If you want to know if a set of columns uniquely identify a row, prefer
    /// table(_:hasUniqueKey:) instead.
    public func indexes(on tableName: String) throws -> [IndexInfo] {
        if let indexes = schemaCache.indexes(on: tableName) {
            return indexes
        }
        
        let indexes = try Row.fetchAll(self, "PRAGMA index_list(\(tableName.quotedDatabaseIdentifier))").map { row -> IndexInfo in
            let indexName: String = row.value(atIndex: 1)
            let unique: Bool = row.value(atIndex: 2)
            let columns = try Row.fetchAll(self, "PRAGMA index_info(\(indexName.quotedDatabaseIdentifier))")
                .map { ($0.value(atIndex: 0) as Int, $0.value(atIndex: 2) as String) }
                .sorted { $0.0 < $1.0 }
                .map { $0.1 }
            return IndexInfo(name: indexName, columns: columns, unique: unique)
        }
        
        schemaCache.set(indexes: indexes, forTableName: tableName)
        return indexes
    }
    
    /// If there exists a unique key on columns, return the columns
    /// ordered as the matching index (or primay key). Case of returned columns
    /// is not guaranteed.
    func columnsForUniqueKey(_ columns: [String], in tableName: String) throws -> [String]? {
        let primaryKey = try self.primaryKey(tableName) // first, so that we fail early and consistently should the table not exist
        let lowercasedColumns = Set(columns.map { $0.lowercased() })
        if let index = try indexes(on: tableName).first(where: { index in index.isUnique && Set(index.columns.map { $0.lowercased() }) == lowercasedColumns }) {
            // There is an explicit unique index on the columns
            return index.columns
        }
        if let lowercasedColumn = lowercasedColumns.first, lowercasedColumns.count == 1 {
            if let rowIDColumnName = primaryKey?.rowIDColumn, rowIDColumnName.lowercased() == lowercasedColumn {
                // An explicit INTEGER PRIMARY KEY column is a unique key.
                return [rowIDColumnName]
            }
            if try primaryKey == nil && ["rowid", "oid", "_rowid_"].contains(lowercasedColumn) && !self.columns(in: tableName).map({ $0.name.lowercased() }).contains(lowercasedColumn) {
                // A rowid, oid or _rowid_ column is a unique key when there is no explicit primary key and the column is not already used.
                return [lowercasedColumn]
            }
        }
        return nil
    }
    
    /// True if a sequence of columns uniquely identifies a row, that is to say
    /// if the columns are the primary key, or if there is a unique index on them.
    public func table<T: Sequence>(_ tableName: String, hasUniqueKey columns: T) throws -> Bool where T.Iterator.Element == String {
        return try columnsForUniqueKey(Array(columns), in: tableName) != nil
    }
    
}

/// A column of a table
struct ColumnInfo : RowConvertible {
    // CREATE TABLE persons (
    //   id INTEGER PRIMARY KEY,
    //   firstName TEXT,
    //   lastName TEXT)
    //
    // PRAGMA table_info("persons")
    //
    // cid | name      | type    | notnull | dflt_value | pk |
    // 0   | id        | INTEGER | 0       | NULL       | 1  |
    // 1   | firstName | TEXT    | 0       | NULL       | 0  |
    // 2   | lastName  | TEXT    | 0       | NULL       | 0  |
    let name: String
    let type: String
    let notNull: Bool
    let defaultDatabaseValue: DatabaseValue
    let primaryKeyIndex: Int
    
    init(row: Row) {
        name = row.value(named: "name")
        type = row.value(named: "type")
        notNull = row.value(named: "notnull")
        defaultDatabaseValue = row.value(named: "dflt_value")
        primaryKeyIndex = row.value(named: "pk")
    }
}

/// An index on a database table.
///
/// See `Database.indexes(on:)`
public struct IndexInfo {
    /// The name of the index
    public let name: String
    
    /// The indexed columns
    public let columns: [String]
    
    /// True if the index is unique
    public let isUnique: Bool
    
    init(name: String, columns: [String], unique: Bool) {
        self.name = name
        self.columns = columns
        self.isUnique = unique
    }
}

/// You get primary keys from table names, with the Database.primaryKey(_)
/// method.
///
/// Primary key is nil when table has no primary key:
///
///     // CREATE TABLE items (name TEXT)
///     let itemPk = try db.primaryKey("items") // nil
///
/// Primary keys have one or several columns. When the primary key has a single
/// column, it may contain the row id:
///
///     // CREATE TABLE persons (
///     //   id INTEGER PRIMARY KEY,
///     //   name TEXT
///     // )
///     let personPk = try db.primaryKey("persons")!
///     personPk.columns     // ["id"]
///     personPk.rowIDColumn // "id"
///
///     // CREATE TABLE countries (
///     //   isoCode TEXT NOT NULL PRIMARY KEY
///     //   name TEXT
///     // )
///     let countryPk = db.primaryKey("countries")!
///     countryPk.columns     // ["isoCode"]
///     countryPk.rowIDColumn // nil
///
///     // CREATE TABLE citizenships (
///     //   personID INTEGER NOT NULL REFERENCES persons(id)
///     //   countryIsoCode TEXT NOT NULL REFERENCES countries(isoCode)
///     //   PRIMARY KEY (personID, countryIsoCode)
///     // )
///     let citizenshipsPk = db.primaryKey("citizenships")!
///     citizenshipsPk.columns     // ["personID", "countryIsoCode"]
///     citizenshipsPk.rowIDColumn // nil
public struct PrimaryKeyInfo {
    private enum Impl {
        /// The hidden rowID.
        case hiddenRowID
        
        /// An INTEGER PRIMARY KEY column that aliases the Row ID.
        /// Associated string is the column name.
        case rowID(String)
        
        /// Any primary key, but INTEGER PRIMARY KEY.
        /// Associated strings are column names.
        case regular([String])
    }
    
    private let impl: Impl
    
    static func rowID(_ column: String) -> PrimaryKeyInfo {
        return PrimaryKeyInfo(impl: .rowID(column))
    }
    
    static func regular(_ columns: [String]) -> PrimaryKeyInfo {
        assert(!columns.isEmpty)
        return PrimaryKeyInfo(impl: .regular(columns))
    }
    
    static let hiddenRowID = PrimaryKeyInfo(impl: .hiddenRowID)
    
    /// The columns in the primary key; this array is never empty.
    public var columns: [String] {
        switch impl {
        case .hiddenRowID:
            return [Column.rowID.name]
        case .rowID(let column):
            return [column]
        case .regular(let columns):
            return columns
        }
    }
    
    /// When not nil, the name of the column that contains the INTEGER PRIMARY KEY.
    public var rowIDColumn: String? {
        switch impl {
        case .hiddenRowID:
            return nil
        case .rowID(let column):
            return column
        case .regular:
            return nil
        }
    }
}


// =========================================================================
// MARK: - StatementCompilationObserver

/// A class that gathers information about a statement during its compilation.
final class StatementCompilationObserver {
    let database: Database
    
    /// A dictionary [tablename: Set<columnName>] of accessed columns
    var selectionInfo = SelectStatement.SelectionInfo()
    
    /// What this statement does to the database
    var databaseEventKinds: [DatabaseEventKind] = []
    
    /// True if a statement alter the schema in a way that required schema cache
    /// invalidation. Adding a column to a table does invalidate the schema
    /// cache, but not adding a table.
    var invalidatesDatabaseSchemaCache = false
    
    /// Not nil if a statement is a BEGIN/COMMIT/ROLLBACK/RELEASE transaction/savepoint statement.
    var transactionStatementInfo: UpdateStatement.TransactionStatementInfo?
    
    var isDropTableStatement = false
    
    init(_ database: Database) {
        self.database = database
    }
    
    // Call this method before calling sqlite3_prepare_v2()
    func start() {
        let observerPointer = unsafeBitCast(self, to: UnsafeMutableRawPointer.self)
        sqlite3_set_authorizer(database.sqliteConnection, { (observerPointer, actionCode, cString1, cString2, cString3, cString4) -> Int32 in
            switch actionCode {
            case SQLITE_DROP_TABLE, SQLITE_DROP_TEMP_TABLE, SQLITE_DROP_TEMP_VIEW, SQLITE_DROP_VIEW, SQLITE_DETACH, SQLITE_ALTER_TABLE, SQLITE_DROP_VTABLE, SQLITE_CREATE_INDEX, SQLITE_CREATE_TEMP_INDEX, SQLITE_DROP_INDEX, SQLITE_DROP_TEMP_INDEX:
                let observer = unsafeBitCast(observerPointer, to: StatementCompilationObserver.self)
                if actionCode == SQLITE_DROP_TABLE || actionCode == SQLITE_DROP_VTABLE {
                    observer.isDropTableStatement = true
                }
                observer.invalidatesDatabaseSchemaCache = true
            case SQLITE_READ:
                let observer = unsafeBitCast(observerPointer, to: StatementCompilationObserver.self)
                observer.selectionInfo.insert(column: String(cString: cString2!), ofTable: String(cString: cString1!))
            case SQLITE_INSERT:
                let observer = unsafeBitCast(observerPointer, to: StatementCompilationObserver.self)
                observer.databaseEventKinds.append(.insert(tableName: String(cString: cString1!)))
            case SQLITE_DELETE:
                let observer = unsafeBitCast(observerPointer, to: StatementCompilationObserver.self)
                let tableName = String(cString: cString1!)
                if tableName != "sqlite_master" && !observer.isDropTableStatement {
                    observer.databaseEventKinds.append(.delete(tableName: tableName))
                    // Prevent [truncate optimization](https://www.sqlite.org/lang_delete.html#truncateopt)
                    // so that transaction observers can observe individual deletions.
                    return SQLITE_IGNORE
                }
            case SQLITE_UPDATE:
                let observer = unsafeBitCast(observerPointer, to: StatementCompilationObserver.self)
                observer.insertUpdateEventKind(tableName: String(cString: cString1!), columnName: String(cString: cString2!))
            case SQLITE_TRANSACTION:
                let observer = unsafeBitCast(observerPointer, to: StatementCompilationObserver.self)
                let action = UpdateStatement.TransactionStatementInfo.TransactionAction(rawValue: String(cString: cString1!))!
                observer.transactionStatementInfo = .transaction(action: action)
            case SQLITE_SAVEPOINT:
                let observer = unsafeBitCast(observerPointer, to: StatementCompilationObserver.self)
                let name = String(cString: cString2!)
                let action = UpdateStatement.TransactionStatementInfo.SavepointAction(rawValue: String(cString: cString1!))!
                observer.transactionStatementInfo = .savepoint(name: name, action: action)
            case SQLITE_FUNCTION:
                let functionName = String(cString: cString2!)
                if functionName.uppercased() == "COUNT" {
                    // As soon as a request uses the COUNT function, we don't
                    // know which table is involved. For example, the
                    // `SELECT COUNT(*) FROM persons` request never ever tells
                    // GRDB about the `persons` table.
                    //
                    // We ignore the actual selection.
                    let observer = unsafeBitCast(observerPointer, to: StatementCompilationObserver.self)
                    observer.selectionInfo = SelectStatement.SelectionInfo.unknown()
                }
            default:
                break
            }
            return SQLITE_OK
            }, observerPointer)
    }
    
    // Call this method between two calls to calling sqlite3_prepare_v2()
    func reset() {
        selectionInfo = SelectStatement.SelectionInfo()
        databaseEventKinds = []
        invalidatesDatabaseSchemaCache = false
        transactionStatementInfo = nil
        isDropTableStatement = false
    }
    
    func insertUpdateEventKind(tableName: String, columnName: String) {
        for (index, eventKind) in databaseEventKinds.enumerated() {
            if case .update(let t, let columnNames) = eventKind, t == tableName {
                var columnNames = columnNames
                columnNames.insert(columnName)
                databaseEventKinds[index] = .update(tableName: tableName, columnNames: columnNames)
                return
            }
        }
        databaseEventKinds.append(.update(tableName: tableName, columnNames: [columnName]))
    }
    
    func stop() {
        // Restore default authorizer
        database.installDefaultAuthorizer()
    }
}


// =========================================================================
// MARK: - Transactions & Savepoint

extension Database {
    /// Executes a block inside a database transaction.
    ///
    ///     try dbQueue.inDatabase do {
    ///         try db.inTransaction {
    ///             try db.execute("INSERT ...")
    ///             return .commit
    ///         }
    ///     }
    ///
    /// If the block throws an error, the transaction is rollbacked and the
    /// error is rethrown.
    ///
    /// This method is not reentrant: you can't nest transactions.
    ///
    /// - parameters:
    ///     - kind: The transaction type (default nil). If nil, the transaction
    ///       type is configuration.defaultTransactionKind, which itself
    ///       defaults to .immediate. See https://www.sqlite.org/lang_transaction.html
    ///       for more information.
    ///     - block: A block that executes SQL statements and return either
    ///       .commit or .rollback.
    /// - throws: The error thrown by the block.
    public func inTransaction(_ kind: TransactionKind? = nil, _ block: () throws -> TransactionCompletion) throws {
        // Begin transaction
        try beginTransaction(kind)
        
        // Now that transaction has begun, we'll rollback in case of error.
        // But we'll throw the first caught error, so that user knows
        // what happened.
        var firstError: Error? = nil
        let needsRollback: Bool
        do {
            let completion = try block()
            switch completion {
            case .commit:
                try commit()
                needsRollback = false
            case .rollback:
                needsRollback = true
            }
        } catch {
            firstError = error
            needsRollback = true
        }
        
        if needsRollback {
            do {
                try rollback(underlyingError: firstError)
            } catch {
                if firstError == nil {
                    firstError = error
                }
            }
        }

        if let firstError = firstError {
            throw firstError
        }
    }
    
    /// Executes a block inside a savepoint.
    ///
    ///     try dbQueue.inDatabase do {
    ///         try db.inSavepoint {
    ///             try db.execute("INSERT ...")
    ///             return .commit
    ///         }
    ///     }
    ///
    /// If the block throws an error, the savepoint is rollbacked and the
    /// error is rethrown.
    ///
    /// This method is reentrant: you can nest savepoints.
    ///
    /// - parameter block: A block that executes SQL statements and return
    ///   either .commit or .rollback.
    /// - throws: The error thrown by the block.
    public func inSavepoint(_ block: () throws -> TransactionCompletion) throws {
        // By default, top level SQLite savepoints open a deferred transaction.
        //
        // But GRDB database configuration mandates a default transaction kind
        // that we have to honor.
        //
        // So when the default GRDB transaction kind is not deferred, we open a
        // transaction instead
        guard isInsideTransaction || configuration.defaultTransactionKind == .deferred else {
            return try inTransaction(nil, block)
        }

        // If the savepoint is top-level, we'll use ROLLBACK TRANSACTION in
        // order to perform the special error handling of rollbacks (see
        // the rollback method).
        let topLevelSavepoint = !isInsideTransaction
        
        // Begin savepoint
        //
        // We use a single name for savepoints because there is no need
        // using unique savepoint names. User could still mess with them
        // with raw SQL queries, but let's assume that it is unlikely that
        // the user uses "grdb" as a savepoint name.
        try execute("SAVEPOINT grdb")
        
        // Now that savepoint has begun, we'll rollback in case of error.
        // But we'll throw the first caught error, so that user knows
        // what happened.
        var firstError: Error? = nil
        let needsRollback: Bool
        do {
            let completion = try block()
            switch completion {
            case .commit:
                try execute("RELEASE SAVEPOINT grdb")
                needsRollback = false
            case .rollback:
                needsRollback = true
            }
        } catch {
            firstError = error
            needsRollback = true
        }
        
        if needsRollback {
            do {
                if topLevelSavepoint {
                    try rollback(underlyingError: firstError)
                } else {
                    // Rollback, and release the savepoint.
                    // Rollback alone is not enough to clear the savepoint from
                    // the SQLite savepoint stack.
                    try execute("ROLLBACK TRANSACTION TO SAVEPOINT grdb")
                    try execute("RELEASE SAVEPOINT grdb")
                }
            } catch {
                if firstError == nil {
                    firstError = error
                }
            }
        }
        
        if let firstError = firstError {
            throw firstError
        }
    }
    
    func beginTransaction(_ kind: TransactionKind? = nil) throws {
        switch kind ?? configuration.defaultTransactionKind {
        case .deferred:
            try execute("BEGIN DEFERRED TRANSACTION")
        case .immediate:
            try execute("BEGIN IMMEDIATE TRANSACTION")
        case .exclusive:
            try execute("BEGIN EXCLUSIVE TRANSACTION")
        }
    }
    
    private func rollback(underlyingError: Error?) throws {
        do {
            try execute("ROLLBACK TRANSACTION")
        } catch {
            // https://www.sqlite.org/lang_transaction.html#immediate
            //
            // > Response To Errors Within A Transaction
            // >
            // > If certain kinds of errors occur within a transaction, the
            // > transaction may or may not be rolled back automatically.
            // > The errors that can cause an automatic rollback include:
            // >
            // > - SQLITE_FULL: database or disk full
            // > - SQLITE_IOERR: disk I/O error
            // > - SQLITE_BUSY: database in use by another process
            // > - SQLITE_NOMEM: out or memory
            // >
            // > [...] It is recommended that applications respond to the
            // > errors listed above by explicitly issuing a ROLLBACK
            // > command. If the transaction has already been rolled back
            // > automatically by the error response, then the ROLLBACK
            // > command will fail with an error, but no harm is caused
            // > by this.
            //
            // TODO: test that isInsideTransaction, savepointStack, transaction
            // observers, etc. are in good shape when such an implicit rollback
            // happens.
            guard let underlyingError = underlyingError as? DatabaseError, [.SQLITE_FULL, .SQLITE_IOERR, .SQLITE_BUSY, .SQLITE_NOMEM].contains(underlyingError.resultCode) else {
                throw error
            }
        }
    }
    
    func commit() throws {
        try execute("COMMIT TRANSACTION")
    }
    
    /// Add a transaction observer, so that it gets notified of
    /// database changes.
    ///
    /// The transaction observer is weakly referenced: it is not retained, and
    /// stops getting notifications after it is deallocated.
    ///
    /// - parameter transactionObserver: A transaction observer.
    public func add(transactionObserver: TransactionObserver) {
        SchedulingWatchdog.preconditionValidQueue(self)
        transactionObservers.append(WeakTransationObserver(observer: transactionObserver))
        if transactionObservers.count == 1 {
            installUpdateHook()
        }
    }
    
    /// Remove a transaction observer.
    public func remove(transactionObserver: TransactionObserver) {
        SchedulingWatchdog.preconditionValidQueue(self)
        transactionObservers.removeFirst { $0.observer === transactionObserver }
        if transactionObservers.isEmpty {
            uninstallUpdateHook()
        }
    }
    
    /// Clears references to deallocated observers, and uninstall SQLite update
    /// hooks if there is no remaining observers.
    private func cleanupTransactionObservers() {
        transactionObservers = transactionObservers.filter { $0.observer != nil }
        if transactionObservers.isEmpty {
            uninstallUpdateHook()
        }
    }
    
    /// Checks that a SQL query is valid for a select statement.
    ///
    /// Select statements do not call database.updateStatementDidExecute().
    /// Here we make sure that the update statements we track are not hidden in
    /// a select statement.
    ///
    /// An INSERT statement will pass, but not DROP TABLE (which invalidates the
    /// database cache), or RELEASE SAVEPOINT (which alters the savepoint stack)
    static func preconditionValidSelectStatement(sql: String, observer: StatementCompilationObserver) {
        GRDBPrecondition(observer.invalidatesDatabaseSchemaCache == false, "Invalid statement type for query \(String(reflecting: sql)): use UpdateStatement instead.")
        GRDBPrecondition(observer.transactionStatementInfo == nil, "Invalid statement type for query \(String(reflecting: sql)): use UpdateStatement instead.")
        
        // Don't check for observer.databaseEventKinds.isEmpty
        //
        // When observer.databaseEventKinds.isEmpty is NOT empty, this means
        // that the database is changed by the statement.
        //
        // It thus looks like the statement should be performed by an
        // UpdateStatement, not a SelectStatement: transaction observers are not
        // notified of database changes when they are executed by
        // a SelectStatement.
        //
        // However https://github.com/groue/GRDB.swift/issues/80 and
        // https://github.com/groue/GRDB.swift/issues/82 have shown that SELECT
        // statements on virtual tables can generate database changes.
        //
        // :-(
        //
        // OK, this is getting very difficult to protect the user against
        // himself: just give up, and allow SelectStatement to execute database
        // changes. We'll cope with eventual troubles later, when they occur.
        //
        // GRDBPrecondition(observer.databaseEventKinds.isEmpty, "Invalid statement type for query \(String(reflecting: sql)): use UpdateStatement instead.")
    }
    
    func updateStatementWillExecute(_ statement: UpdateStatement) {
        let databaseEventKinds = statement.databaseEventKinds
        activeTransactionObservers = transactionObservers.filter { observer in
            guard let observer = observer.observer else { return true }
            return databaseEventKinds.index(where: observer.observes) != nil
        }
    }
    
    func selectStatementDidFail(_ statement: SelectStatement) {
        // Failed statements can not be reused, because sqlite3_reset won't
        // be able to restore the statement to its initial state:
        // https://www.sqlite.org/c3ref/reset.html
        //
        // So make sure we clear this statement from the cache.
        if let index = selectStatementCache.index(where: { $0.1 === statement }) {
            selectStatementCache.remove(at: index)
        }
    }
    
    /// Some failed statements interest transaction observers.
    func updateStatementDidFail(_ statement: UpdateStatement) throws {
        // Wait for next statement
        activeTransactionObservers = []
        
        // Reset transactionHookState before didRollback eventually executes
        // other statements.
        let transactionHookState = self.transactionHookState
        self.transactionHookState = .pending
        
        // Failed statements can not be reused, because sqlite3_reset won't
        // be able to restore the statement to its initial state:
        // https://www.sqlite.org/c3ref/reset.html
        //
        // So make sure we clear this statement from the cache.
        if let index = updateStatementCache.index(where: { $0.1 === statement }) {
            updateStatementCache.remove(at: index)
        }
        
        switch transactionHookState {
        case .rollback:
            // Don't notify observers because we're in a failed implicit
            // transaction here (like an INSERT which fails with
            // SQLITE_CONSTRAINT error)
            didRollback(notifyTransactionObservers: false)
        case .cancelledCommit(let error):
            didRollback(notifyTransactionObservers: true)
            throw error
        default:
            break
        }
    }
    
    /// Some succeeded statements invalidate the database cache, others interest
    /// transaction observers, and others modify the savepoint stack.
    func updateStatementDidExecute(_ statement: UpdateStatement) {
        // Wait for next statement
        activeTransactionObservers = []
        
        if statement.invalidatesDatabaseSchemaCache {
            clearSchemaCache()
        }
        
        if let transactionStatementInfo = statement.transactionStatementInfo {
            switch transactionStatementInfo {
            case .transaction(action: let action):
                switch action {
                case .begin:
                    isInsideExplicitTransaction = true
                case .commit:
                    if case .pending = self.transactionHookState {
                        // A COMMIT statement has ended a deferred transaction
                        // that did not open, and sqlite_commit_hook was not
                        // called.
                        //
                        //  BEGIN DEFERRED TRANSACTION
                        //  COMMIT
                        self.transactionHookState = .commit
                    }
                case .rollback:
                    break
                }
            case .savepoint(name: let name, action: let action):
                switch action {
                case .begin:
                    savepointStack.beginSavepoint(named: name)
                case .release:
                    savepointStack.releaseSavepoint(named: name)
                    if savepointStack.isEmpty {
                        let eventsBuffer = savepointStack.eventsBuffer
                        savepointStack.clear()
                        for (event, observers) in eventsBuffer {
                            for observer in observers {
                                if let observer = observer.observer {
                                    event.send(to: observer)
                                }
                            }
                        }
                    }
                case .rollback:
                    savepointStack.rollbackSavepoint(named: name)
                }
            }
        }
        
        // Reset transactionHookState before didCommit or didRollback eventually
        // execute other statements.
        let transactionHookState = self.transactionHookState
        self.transactionHookState = .pending
        
        switch transactionHookState {
        case .commit:
            didCommit()
        case .rollback:
            didRollback(notifyTransactionObservers: true)
        default:
            break
        }
    }
    
    /// Transaction hook
    func willCommit() throws {
        let eventsBuffer = savepointStack.eventsBuffer
        savepointStack.clear()
        
        var observersForCommit: [TransactionObserver] = transactionObservers.flatMap({ $0.observer })
        for (event, observers) in eventsBuffer {
            for observer in observers {
                if let observer = observer.observer {
                    event.send(to: observer)
                    if !observersForCommit.contains(where: { $0 === observer }) {
                        observersForCommit.append(observer)
                    }
                }
            }
        }
        for observer in observersForCommit {
            try observer.databaseWillCommit()
        }
    }
    
#if SQLITE_ENABLE_PREUPDATE_HOOK
    /// Transaction hook
    private func willChange(with event: DatabasePreUpdateEvent) {
        if savepointStack.isEmpty {
            // Don't notify all transactionObservers about the database event.
            // Only notify those that are interested in the event, and have been
            // isolated in updateStatementWillExecute().
            for observer in activeTransactionObservers {
                observer.observer?.databaseWillChange(with: event)
            }
        } else {
            // Buffer both event and the observers that should be notified of the event.
            savepointStack.eventsBuffer.append((event: event.copy(), observers: activeTransactionObservers))
        }
    }
#endif
    
    /// Transaction hook
    private func didChange(with event: DatabaseEvent) {
        if savepointStack.isEmpty {
            // Don't notify all transactionObservers about the database event.
            // Only notify those that are interested in the event, and have been
            // isolated in updateStatementWillExecute().
            for observer in activeTransactionObservers {
                observer.observer?.databaseDidChange(with: event)
            }
        } else {
            // Buffer both event and the observers that should be notified of the event.
            savepointStack.eventsBuffer.append((event: event.copy(), observers: activeTransactionObservers))
        }
    }
    
    /// Transaction hook
    private func didCommit() {
        isInsideExplicitTransaction = false
        savepointStack.clear()
        
        for observer in transactionObservers {
            observer.observer?.databaseDidCommit(self)
        }
        cleanupTransactionObservers()
    }
    
    /// Transaction hook
    private func didRollback(notifyTransactionObservers: Bool) {
        isInsideExplicitTransaction = false
        savepointStack.clear()
        
        if notifyTransactionObservers {
            for observer in transactionObservers {
                observer.observer?.databaseDidRollback(self)
            }
        }
        cleanupTransactionObservers()
    }
    
    private func installUpdateHook() {
        let dbPointer = unsafeBitCast(self, to: UnsafeMutableRawPointer.self)
        sqlite3_update_hook(sqliteConnection, { (dbPointer, updateKind, databaseNameCString, tableNameCString, rowID) in
            let db = unsafeBitCast(dbPointer, to: Database.self)
            db.didChange(with: DatabaseEvent(
                kind: DatabaseEvent.Kind(rawValue: updateKind)!,
                rowID: rowID,
                databaseNameCString: databaseNameCString,
                tableNameCString: tableNameCString))
        }, dbPointer)
        
        #if SQLITE_ENABLE_PREUPDATE_HOOK
            sqlite3_preupdate_hook(sqliteConnection, { (dbPointer, databaseConnection, updateKind, databaseNameCString, tableNameCString, initialRowID, finalRowID) in
                let db = unsafeBitCast(dbPointer, to: Database.self)
                db.willChange(with: DatabasePreUpdateEvent(
                    connection: databaseConnection!,
                    kind: DatabasePreUpdateEvent.Kind(rawValue: updateKind)!,
                    initialRowID: initialRowID,
                    finalRowID: finalRowID,
                    databaseNameCString: databaseNameCString,
                    tableNameCString: tableNameCString))
            }, dbPointer)
        #endif
    }
    
    private func uninstallUpdateHook() {
        sqlite3_update_hook(sqliteConnection, nil, nil)
        #if SQLITE_ENABLE_PREUPDATE_HOOK
            sqlite3_preupdate_hook(sqliteConnection, nil, nil)
        #endif
    }
}


/// A transaction observer is notified of all changes and transactions committed
/// or rollbacked on a database.
///
/// Adopting types must be a class.
public protocol TransactionObserver : class {
    
    /// Filters database changes that should be notified the the
    /// databaseDidChange(with:) method.
    func observes(eventsOfKind eventKind: DatabaseEventKind) -> Bool
    
    /// Notifies a database change (insert, update, or delete).
    ///
    /// The change is pending until the end of the current transaction, notified
    /// to databaseWillCommit, databaseDidCommit and databaseDidRollback.
    ///
    /// This method is called on the database queue.
    ///
    /// The event is only valid for the duration of this method call. If you
    /// need to keep it longer, store a copy of its properties.
    ///
    /// - warning: this method must not change the database.
    func databaseDidChange(with event: DatabaseEvent)
    
    /// When a transaction is about to be committed, the transaction observer
    /// has an opportunity to rollback pending changes by throwing an error.
    ///
    /// This method is called on the database queue.
    ///
    /// - warning: this method must not change the database.
    ///
    /// - throws: An eventual error that rollbacks pending changes.
    func databaseWillCommit() throws
    
    /// Database changes have been committed.
    ///
    /// This method is called on the database queue. It can change the database.
    func databaseDidCommit(_ db: Database)
    
    /// Database changes have been rollbacked.
    ///
    /// This method is called on the database queue. It can change the database.
    func databaseDidRollback(_ db: Database)
    
    #if SQLITE_ENABLE_PREUPDATE_HOOK
    /// Notifies before a database change (insert, update, or delete)
    /// with change information (initial / final values for the row's
    /// columns). (Called *before* databaseDidChangeWithEvent.)
    ///
    /// The change is pending until the end of the current transaction,
    /// and you always get a second chance to get basic event information in
    /// the databaseDidChangeWithEvent callback.
    ///
    /// This callback is mostly useful for calculating detailed change
    /// information for a row, and provides the initial / final values.
    ///
    /// This method is called on the database queue.
    ///
    /// The event is only valid for the duration of this method call. If you
    /// need to keep it longer, store a copy of its properties.
    ///
    /// - warning: this method must not change the database.
    ///
    /// Availability Info:
    ///
    ///     Requires SQLite 3.13.0 +
    ///     Compiled with option SQLITE_ENABLE_PREUPDATE_HOOK
    ///
    ///     As of OSX 10.11.5, and iOS 9.3.2, the built-in SQLite library
    ///     does not have this enabled, so you'll need to compile your own
    ///     copy using GRDBCustomSQLite. See the README.md in /SQLiteCustom/
    ///
    ///     The databaseDidChangeWithEvent callback is always available,
    ///     and may provide most/all of what you need.
    ///     (For example, FetchedRecordsController is built without using
    ///     this functionality.)
    ///
    func databaseWillChange(with event: DatabasePreUpdateEvent)
    #endif
}

/// Database stores WeakTransationObserver so that it does not retain its
/// transaction observers.
fileprivate final class WeakTransationObserver {
    weak var observer: TransactionObserver?
    init(observer: TransactionObserver) {
        self.observer = observer
    }
}

/// A kind of database event. See Database.add(transactionObserver:)
/// and DatabaseWriter.add(transactionObserver:).
public enum DatabaseEventKind {
    /// The insertion of a row in a database table
    case insert(tableName: String)
    
    /// The deletion of a row in a database table
    case delete(tableName: String)
    
    /// The update of a set of columns in a database table
    case update(tableName: String, columnNames: Set<String>)
    
    /// Returns whether event has any impact on tables and columns described
    /// by selectionInfo.
    ///
    /// If the result is nil, then the information is unknown.
    public func impacts(_ selectionInfo: SelectStatement.SelectionInfo) -> Bool? {
        if selectionInfo.isUnknown {
            return nil
        }
        
        switch self {
        case .delete(let tableName):
            return selectionInfo.contains(anyColumnFrom: tableName)
        case .insert(let tableName):
            return selectionInfo.contains(anyColumnFrom: tableName)
        case .update(let tableName, let updatedColumnNames):
            return selectionInfo.contains(anyColumnIn: updatedColumnNames, from: tableName)
        }
    }

}

extension DatabaseEventKind {
    /// The impacted database table
    public var tableName: String {
        switch self {
        case .insert(tableName: let tableName): return tableName
        case .delete(tableName: let tableName): return tableName
        case .update(tableName: let tableName, columnNames: _): return tableName
        }
    }
}

protocol DatabaseEventProtocol {
    func send(to observer: TransactionObserver)
}

/// A database event, notified to TransactionObserver.
public struct DatabaseEvent {
    
    /// An event kind
    public enum Kind: Int32 {
        /// SQLITE_INSERT
        case insert = 18
        
        /// SQLITE_DELETE
        case delete = 9
        
        /// SQLITE_UPDATE
        case update = 23
    }
    
    /// The event kind
    public let kind: Kind
    
    /// The database name
    public var databaseName: String { return impl.databaseName }

    /// The table name
    public var tableName: String { return impl.tableName }
    
    /// The rowID of the changed row.
    public let rowID: Int64
    
    /// Returns an event that can be stored:
    ///
    ///     class MyObserver: TransactionObserver {
    ///         var events: [DatabaseEvent]
    ///         func databaseDidChange(with event: DatabaseEvent) {
    ///             events.append(event.copy())
    ///         }
    ///     }
    public func copy() -> DatabaseEvent {
        return impl.copy(self)
    }
    
    fileprivate init(kind: Kind, rowID: Int64, impl: DatabaseEventImpl) {
        self.kind = kind
        self.rowID = rowID
        self.impl = impl
    }
    
    init(kind: Kind, rowID: Int64, databaseNameCString: UnsafePointer<Int8>?, tableNameCString: UnsafePointer<Int8>?) {
        self.init(kind: kind, rowID: rowID, impl: MetalDatabaseEventImpl(databaseNameCString: databaseNameCString, tableNameCString: tableNameCString))
    }
    
    private let impl: DatabaseEventImpl
}

extension DatabaseEvent : DatabaseEventProtocol {
    func send(to observer: TransactionObserver) {
        observer.databaseDidChange(with: self)
    }
}

/// Protocol for internal implementation of DatabaseEvent
private protocol DatabaseEventImpl {
    var databaseName: String { get }
    var tableName: String { get }
    func copy(_ event: DatabaseEvent) -> DatabaseEvent
}

/// Optimization: MetalDatabaseEventImpl does not create Swift strings from raw
/// SQLite char* until actually asked for databaseName or tableName.
private struct MetalDatabaseEventImpl : DatabaseEventImpl {
    let databaseNameCString: UnsafePointer<Int8>?
    let tableNameCString: UnsafePointer<Int8>?

    var databaseName: String { return String(cString: databaseNameCString!) }
    var tableName: String { return String(cString: tableNameCString!) }
    func copy(_ event: DatabaseEvent) -> DatabaseEvent {
        return DatabaseEvent(kind: event.kind, rowID: event.rowID, impl: CopiedDatabaseEventImpl(databaseName: databaseName, tableName: tableName))
    }
}

/// Impl for DatabaseEvent that contains copies of event strings.
private struct CopiedDatabaseEventImpl : DatabaseEventImpl {
    let databaseName: String
    let tableName: String
    func copy(_ event: DatabaseEvent) -> DatabaseEvent {
        return event
    }
}

#if SQLITE_ENABLE_PREUPDATE_HOOK

    public struct DatabasePreUpdateEvent {
        
        /// An event kind
        public enum Kind: Int32 {
            /// SQLITE_INSERT
            case insert = 18
            
            /// SQLITE_DELETE
            case delete = 9
            
            /// SQLITE_UPDATE
            case update = 23
        }
        
        /// The event kind
        public let kind: Kind
        
        /// The database name
        public var databaseName: String { return impl.databaseName }
        
        /// The table name
        public var tableName: String { return impl.tableName }
        
        /// The number of columns in the row that is being inserted, updated, or deleted.
        public var count: Int { return Int(impl.columnsCount) }
        
        /// The triggering depth of the row update
        /// Returns: 
        ///     0  if the preupdate callback was invoked as a result of a direct insert,
        //         update, or delete operation;
        ///     1  for inserts, updates, or deletes invoked by top-level triggers;
        ///     2  for changes resulting from triggers called by top-level triggers;
        ///     ... and so forth
        public var depth: CInt { return impl.depth }
        
        /// The initial rowID of the row being changed for .Update and .Delete changes,
        /// and nil for .Insert changes.
        public let initialRowID: Int64?
        
        /// The final rowID of the row being changed for .Update and .Insert changes,
        /// and nil for .Delete changes.
        public let finalRowID: Int64?
        
        /// The initial database values in the row.
        ///
        /// Values appear in the same order as the columns in the table.
        ///
        /// The result is nil if the event is an .Insert event.
        public var initialDatabaseValues: [DatabaseValue]? {
            guard (kind == .update || kind == .delete) else { return nil }
            return impl.initialDatabaseValues
        }
        
        /// Returns the initial `DatabaseValue` at given index.
        ///
        /// Indexes span from 0 for the leftmost column to (row.count - 1) for the
        /// righmost column.
        ///
        /// The result is nil if the event is an .Insert event.
        public func initialDatabaseValue(atIndex index: Int) -> DatabaseValue? {
            GRDBPrecondition(index >= 0 && index < count, "row index out of range")
            guard (kind == .update || kind == .delete) else { return nil }
            return impl.initialDatabaseValue(atIndex: index)
        }
        
        /// The final database values in the row.
        ///
        /// Values appear in the same order as the columns in the table.
        ///
        /// The result is nil if the event is a .Delete event.
        public var finalDatabaseValues: [DatabaseValue]? {
            guard (kind == .update || kind == .insert) else { return nil }
            return impl.finalDatabaseValues
        }
        
        /// Returns the final `DatabaseValue` at given index.
        ///
        /// Indexes span from 0 for the leftmost column to (row.count - 1) for the
        /// righmost column.
        ///
        /// The result is nil if the event is a .Delete event.
        public func finalDatabaseValue(atIndex index: Int) -> DatabaseValue? {
            GRDBPrecondition(index >= 0 && index < count, "row index out of range")
            guard (kind == .update || kind == .insert) else { return nil }
            return impl.finalDatabaseValue(atIndex: index)
        }
        
        /// Returns an event that can be stored:
        ///
        ///     class MyObserver: TransactionObserver {
        ///         var events: [DatabasePreUpdateEvent]
        ///         func databaseWillChange(with event: DatabasePreUpdateEvent) {
        ///             events.append(event.copy())
        ///         }
        ///     }
        public func copy() -> DatabasePreUpdateEvent {
            return impl.copy(self)
        }
        
        fileprivate init(kind: Kind, initialRowID: Int64?, finalRowID: Int64?, impl: DatabasePreUpdateEventImpl) {
            self.kind = kind
            self.initialRowID = (kind == .update || kind == .delete ) ? initialRowID : nil
            self.finalRowID = (kind == .update || kind == .insert ) ? finalRowID : nil
            self.impl = impl
        }
        
        init(connection: SQLiteConnection, kind: Kind, initialRowID: Int64, finalRowID: Int64, databaseNameCString: UnsafePointer<Int8>?, tableNameCString: UnsafePointer<Int8>?) {
            self.init(kind: kind,
                      initialRowID: (kind == .update || kind == .delete ) ? finalRowID : nil,
                      finalRowID: (kind == .update || kind == .insert ) ? finalRowID : nil,
                      impl: MetalDatabasePreUpdateEventImpl(connection: connection, kind: kind, databaseNameCString: databaseNameCString, tableNameCString: tableNameCString))
        }
        
        private let impl: DatabasePreUpdateEventImpl
    }
    
    extension DatabasePreUpdateEvent : DatabaseEventProtocol {
        func send(to observer: TransactionObserver) {
            observer.databaseWillChange(with: self)
        }
    }
    
    /// Protocol for internal implementation of DatabaseEvent
    private protocol DatabasePreUpdateEventImpl {
        var databaseName: String { get }
        var tableName: String { get }
        
        var columnsCount: CInt { get }
        var depth: CInt { get }
        var initialDatabaseValues: [DatabaseValue]? { get }
        var finalDatabaseValues: [DatabaseValue]? { get }
        
        func initialDatabaseValue(atIndex index: Int) -> DatabaseValue?
        func finalDatabaseValue(atIndex index: Int) -> DatabaseValue?
        
        func copy(_ event: DatabasePreUpdateEvent) -> DatabasePreUpdateEvent
    }
    
    /// Optimization: MetalDatabasePreUpdateEventImpl does not create Swift strings from raw
    /// SQLite char* until actually asked for databaseName or tableName,
    /// nor does it request other data via the sqlite3_preupdate_* APIs
    /// until asked.
    private struct MetalDatabasePreUpdateEventImpl : DatabasePreUpdateEventImpl {
        let connection: SQLiteConnection
        let kind: DatabasePreUpdateEvent.Kind
        
        let databaseNameCString: UnsafePointer<Int8>?
        let tableNameCString: UnsafePointer<Int8>?
        
        var databaseName: String { return String(cString: databaseNameCString!) }
        var tableName: String { return String(cString: tableNameCString!) }
        
        var columnsCount: CInt { return sqlite3_preupdate_count(connection) }
        var depth: CInt { return sqlite3_preupdate_depth(connection) }
        var initialDatabaseValues: [DatabaseValue]? {
            guard (kind == .update || kind == .delete) else { return nil }
            return preupdate_getValues_old(connection)
        }
        
        var finalDatabaseValues: [DatabaseValue]? {
            guard (kind == .update || kind == .insert) else { return nil }
            return preupdate_getValues_new(connection)
        }
        
        func initialDatabaseValue(atIndex index: Int) -> DatabaseValue? {
            let columnCount = columnsCount
            precondition(index >= 0 && index < Int(columnCount), "row index out of range")
            return getValue(connection, column: CInt(index), sqlite_func: { (connection: SQLiteConnection, column: CInt, value: inout SQLiteValue? ) -> CInt in
                return sqlite3_preupdate_old(connection, column, &value)
            })
        }
        
        func finalDatabaseValue(atIndex index: Int) -> DatabaseValue? {
            let columnCount = columnsCount
            precondition(index >= 0 && index < Int(columnCount), "row index out of range")
            return getValue(connection, column: CInt(index), sqlite_func: { (connection: SQLiteConnection, column: CInt, value: inout SQLiteValue? ) -> CInt in
                return sqlite3_preupdate_new(connection, column, &value)
            })
        }
        
        func copy(_ event: DatabasePreUpdateEvent) -> DatabasePreUpdateEvent {
            return DatabasePreUpdateEvent(kind: event.kind, initialRowID: event.initialRowID, finalRowID: event.finalRowID, impl: CopiedDatabasePreUpdateEventImpl(
                    databaseName: databaseName,
                    tableName: tableName,
                    columnsCount: columnsCount,
                    depth: depth,
                    initialDatabaseValues: initialDatabaseValues,
                    finalDatabaseValues: finalDatabaseValues))
        }
    
        private func preupdate_getValues(_ connection: SQLiteConnection, sqlite_func: (_ connection: SQLiteConnection, _ column: CInt, _ value: inout SQLiteValue? ) -> CInt ) -> [DatabaseValue]? {
            let columnCount = sqlite3_preupdate_count(connection)
            guard columnCount > 0 else { return nil }
            
            var columnValues = [DatabaseValue]()
            
            for i in 0..<columnCount {
                let value = getValue(connection, column: i, sqlite_func: sqlite_func)!
                columnValues.append(value)
            }
            
            return columnValues
        }
        
        private func getValue(_ connection: SQLiteConnection, column: CInt, sqlite_func: (_ connection: SQLiteConnection, _ column: CInt, _ value: inout SQLiteValue? ) -> CInt ) -> DatabaseValue? {
            var value : SQLiteValue? = nil
            guard sqlite_func(connection, column, &value) == SQLITE_OK else { return nil }
            if let value = value {
                return DatabaseValue(sqliteValue: value)
            }
            return nil
        }
        
        private func preupdate_getValues_old(_ connection: SQLiteConnection) -> [DatabaseValue]? {
            return preupdate_getValues(connection, sqlite_func: { (connection: SQLiteConnection, column: CInt, value: inout SQLiteValue? ) -> CInt in
                return sqlite3_preupdate_old(connection, column, &value)
            })
        }
        
        private func preupdate_getValues_new(_ connection: SQLiteConnection) -> [DatabaseValue]? {
            return preupdate_getValues(connection, sqlite_func: { (connection: SQLiteConnection, column: CInt, value: inout SQLiteValue? ) -> CInt in
                return sqlite3_preupdate_new(connection, column, &value)
            })
        }
    }
    
    /// Impl for DatabasePreUpdateEvent that contains copies of all event data.
    private struct CopiedDatabasePreUpdateEventImpl : DatabasePreUpdateEventImpl {
        let databaseName: String
        let tableName: String
        let columnsCount: CInt
        let depth: CInt
        let initialDatabaseValues: [DatabaseValue]?
        let finalDatabaseValues: [DatabaseValue]?
        
        func initialDatabaseValue(atIndex index: Int) -> DatabaseValue? { return initialDatabaseValues?[index] }
        func finalDatabaseValue(atIndex index: Int) -> DatabaseValue? { return finalDatabaseValues?[index] }
        
        func copy(_ event: DatabasePreUpdateEvent) -> DatabasePreUpdateEvent {
            return event
        }
    }

#endif

/// The SQLite savepoint stack is described at
/// https://www.sqlite.org/lang_savepoint.html
///
/// This class reimplements the SQLite stack, so that we can:
///
/// - know if there are currently active savepoints (isEmpty)
/// - buffer database events when a savepoint is active, in order to avoid
///   notifying transaction observers of database events that could be
///   rollbacked.
class SavepointStack {
    /// The buffered events. See Database.didChange(with:)
    fileprivate var eventsBuffer: [(event: DatabaseEventProtocol, observers: [WeakTransationObserver])] = []
    
    /// The savepoint stack, as an array of tuples (savepointName, index in the eventsBuffer array).
    /// Indexes let us drop rollbacked events from the event buffer.
    private var savepoints: [(name: String, index: Int)] = []
    
    var isEmpty: Bool { return savepoints.isEmpty }
    
    func clear() {
        eventsBuffer.removeAll()
        savepoints.removeAll()
    }
    
    func beginSavepoint(named name: String) {
        savepoints.append((name: name.lowercased(), index: eventsBuffer.count))
    }
    
    // https://www.sqlite.org/lang_savepoint.html
    // > The ROLLBACK command with a TO clause rolls back transactions going
    // > backwards in time back to the most recent SAVEPOINT with a matching
    // > name. The SAVEPOINT with the matching name remains on the transaction
    // > stack, but all database changes that occurred after that SAVEPOINT was
    // > created are rolled back. If the savepoint-name in a ROLLBACK TO
    // > command does not match any SAVEPOINT on the stack, then the ROLLBACK
    // > command fails with an error and leaves the state of the
    // > database unchanged.
    func rollbackSavepoint(named name: String) {
        let name = name.lowercased()
        while let pair = savepoints.last, pair.name != name {
            savepoints.removeLast()
        }
        if let savepoint = savepoints.last {
            eventsBuffer.removeLast(eventsBuffer.count - savepoint.index)
        }
        assert(!savepoints.isEmpty || eventsBuffer.isEmpty)
    }
    
    // https://www.sqlite.org/lang_savepoint.html
    // > The RELEASE command starts with the most recent addition to the
    // > transaction stack and releases savepoints backwards in time until it
    // > releases a savepoint with a matching savepoint-name. Prior savepoints,
    // > even savepoints with matching savepoint-names, are unchanged.
    func releaseSavepoint(named name: String) {
        let name = name.lowercased()
        while let pair = savepoints.last, pair.name != name {
            savepoints.removeLast()
        }
        if !savepoints.isEmpty {
            savepoints.removeLast()
        }
    }
}<|MERGE_RESOLUTION|>--- conflicted
+++ resolved
@@ -551,58 +551,6 @@
             }
         }, nil)
     }
-<<<<<<< HEAD
-}
-
-private func closeConnection(_ sqliteConnection: SQLiteConnection) {
-    // sqlite3_close_v2 was added in SQLite 3.7.14 http://www.sqlite.org/changes.html#version_3_7_14
-    // It is available from iOS 8.2 and OS X 10.10 https://github.com/yapstudios/YapDatabase/wiki/SQLite-version-(bundled-with-OS)
-    if sqlite3_libversion_number() >= 3007014 {
-        // https://www.sqlite.org/c3ref/close.html
-        // > If sqlite3_close_v2() is called with unfinalized prepared
-        // > statements and/or unfinished sqlite3_backups, then the database
-        // > connection becomes an unusable "zombie" which will automatically
-        // > be deallocated when the last prepared statement is finalized or the
-        // > last sqlite3_backup is finished.
-        let code = sqlite3_close_v2(sqliteConnection)
-        if code != SQLITE_OK {
-            // A rare situation where GRDB doesn't fatalError on unprocessed
-            // errors.
-            let message = String(cString: sqlite3_errmsg(sqliteConnection))
-            #if os(Linux)
-            print("GRDB could not close database with error \(code): \(message)")
-            #else
-            NSLog("GRDB could not close database with error %@: %@", NSNumber(value: code), NSString(string: message))
-            #endif
-        }
-    } else {
-        // https://www.sqlite.org/c3ref/close.html
-        // > If the database connection is associated with unfinalized prepared
-        // > statements or unfinished sqlite3_backup objects then
-        // > sqlite3_close() will leave the database connection open and
-        // > return SQLITE_BUSY.
-        let code = sqlite3_close(sqliteConnection)
-        if code != SQLITE_OK {
-            // A rare situation where GRDB doesn't fatalError on unprocessed
-            // errors.
-            let message = String(cString: sqlite3_errmsg(sqliteConnection))
-            #if os(Linux)
-            print("GRDB could not close database with error \(code): \(message)")
-            #else
-            NSLog("GRDB could not close database with error %@: %@", NSNumber(value: code), NSString(string: message))
-            #endif
-            if code == SQLITE_BUSY {
-                // Let the user know about unfinalized statements that did
-                // prevent the connection from closing properly.
-                var stmt: SQLiteStatement? = sqlite3_next_stmt(sqliteConnection, nil)
-                while stmt != nil {
-                    #if os(Linux)
-                    print("GRDB unfinalized statement: \(String(validatingUTF8: sqlite3_sql(stmt))!)")
-                    #else
-                    NSLog("GRDB unfinalized statement: %@", NSString(string: String(validatingUTF8: sqlite3_sql(stmt))!))
-                    #endif
-                    stmt = sqlite3_next_stmt(sqliteConnection, stmt)
-=======
     
     private static func close(connection sqliteConnection: SQLiteConnection) {
         // sqlite3_close_v2 was added in SQLite 3.7.14 http://www.sqlite.org/changes.html#version_3_7_14
@@ -641,7 +589,6 @@
                         log(ResultCode(rawValue: code), "unfinalized statement: \(String(cString: sqlite3_sql(stmt)))")
                         stmt = sqlite3_next_stmt(sqliteConnection, stmt)
                     }
->>>>>>> 4d9a238c
                 }
             }
         }
