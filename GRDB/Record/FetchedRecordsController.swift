--- conflicted
+++ resolved
@@ -1,11 +1,8 @@
 import Foundation
-<<<<<<< HEAD
 #if os(Linux)
     import Dispatch
 #endif
-=======
-
->>>>>>> 4d9a238c
+
 #if os(iOS)
     import UIKit
 #endif
